import torch
import argparse
import pandas as pd
import sys

from nerf.provider import NeRFDataset
from nerf.utils import *

# torch.autograd.set_detect_anomaly(True)

if __name__ == '__main__':
    # See https://stackoverflow.com/questions/27433316/how-to-get-argparse-to-read-arguments-from-a-file-with-an-option-rather-than-pre
    class LoadFromFile (argparse.Action):
        def __call__ (self, parser, namespace, values, option_string = None):
            with values as f:
                # parse arguments in the file and store them in the target namespace
                parser.parse_args(f.read().split(), namespace)

    parser = argparse.ArgumentParser()
    parser.add_argument('--file', type=open, action=LoadFromFile, help="specify a file filled with more arguments")
    parser.add_argument('--text', default=None, help="text prompt")
    parser.add_argument('--negative', default='', type=str, help="negative text prompt")
    parser.add_argument('-O', action='store_true', help="equals --fp16 --cuda_ray")
    parser.add_argument('-O2', action='store_true', help="equals --backbone vanilla")
    parser.add_argument('--test', action='store_true', help="test mode")
    parser.add_argument('--eval_interval', type=int, default=1, help="evaluate on the valid set every interval epochs")
    parser.add_argument('--workspace', type=str, default='workspace')
    parser.add_argument('--seed', default=None)

    parser.add_argument('--image', default=None, help="image prompt")
<<<<<<< HEAD
    parser.add_argument('--image_config', default=None, help="image config csv")

    parser.add_argument('--known_view_interval', type=int, default=4, help="train default view with RGB loss every & iters, only valid if --image is not None.")

    parser.add_argument('--IF', action='store_true', help="experimental: use DeepFloyd IF as the guidance model for nerf stage")

    parser.add_argument('--guidance', type=str, nargs='*', default=['SD'], help='guidance model')
    parser.add_argument('--guidance_scale', type=float, default=100, help="diffusion model classifier-free guidance scale")
=======
    parser.add_argument('--known_view_interval', type=int, default=4, help="train default view with RGB loss every & iters, only valid if --image is not None.")

    parser.add_argument('--IF', action='store_true', help="experimental: use DeepFloyd IF as the guidance model for nerf stage")
>>>>>>> 82ecfcb2

    parser.add_argument('--guidance', type=str, nargs='*', default=['SD'], help='guidance model')
    parser.add_argument('--guidance_scale', type=float, default=100, help="diffusion model classifier-free guidance scale")
    
    parser.add_argument('--save_mesh', action='store_true', help="export an obj mesh with texture")
    parser.add_argument('--mcubes_resolution', type=int, default=256, help="mcubes resolution for extracting mesh")
    parser.add_argument('--decimate_target', type=int, default=5e4, help="target face number for mesh decimation")

    parser.add_argument('--dmtet', action='store_true', help="use dmtet finetuning")
    parser.add_argument('--tet_grid_size', type=int, default=128, help="tet grid size")
    parser.add_argument('--init_with', type=str, default='', help="ckpt to init dmtet")
    parser.add_argument('--lock_geo', action='store_true', help="disable dmtet to learn geometry")

    ### training options
    parser.add_argument('--iters', type=int, default=10000, help="training iters")
    parser.add_argument('--lr', type=float, default=1e-3, help="max learning rate")
    parser.add_argument('--ckpt', type=str, default='latest')
    parser.add_argument('--cuda_ray', action='store_true', help="use CUDA raymarching instead of pytorch")
    parser.add_argument('--taichi_ray', action='store_true', help="use taichi raymarching")
    parser.add_argument('--max_steps', type=int, default=1024, help="max num steps sampled per ray (only valid when using --cuda_ray)")
    parser.add_argument('--num_steps', type=int, default=64, help="num steps sampled per ray (only valid when not using --cuda_ray)")
    parser.add_argument('--upsample_steps', type=int, default=32, help="num steps up-sampled per ray (only valid when not using --cuda_ray)")
    parser.add_argument('--update_extra_interval', type=int, default=16, help="iter interval to update extra status (only valid when using --cuda_ray)")
    parser.add_argument('--max_ray_batch', type=int, default=4096, help="batch size of rays at inference to avoid OOM (only valid when not using --cuda_ray)")
    parser.add_argument('--latent_iter_ratio', type=float, default=0.2, help="training iters that only use albedo shading")
    parser.add_argument('--albedo_iter_ratio', type=float, default=0, help="training iters that only use albedo shading")
    parser.add_argument('--jitter_pose', action='store_true', help="add jitters to the randomly sampled camera poses")
    parser.add_argument('--uniform_sphere_rate', type=float, default=0, help="likelihood of sampling camera location uniformly on the sphere surface area")
    parser.add_argument('--grad_clip', type=float, default=-1, help="clip grad of all grad to this limit, negative value disables it")
    parser.add_argument('--grad_clip_rgb', type=float, default=-1, help="clip grad of rgb space grad to this limit, negative value disables it")
    # model options
    parser.add_argument('--bg_radius', type=float, default=1.4, help="if positive, use a background model at sphere(bg_radius)")
    parser.add_argument('--density_activation', type=str, default='exp', choices=['softplus', 'exp'], help="density activation function")
    parser.add_argument('--density_thresh', type=float, default=10, help="threshold for density grid to be occupied")
    parser.add_argument('--blob_density', type=float, default=5, help="max (center) density for the density blob")
    parser.add_argument('--blob_radius', type=float, default=0.2, help="control the radius for the density blob")
    # network backbone
    parser.add_argument('--backbone', type=str, default='grid', choices=['grid_tcnn', 'grid', 'vanilla', 'grid_taichi'], help="nerf backbone")
    parser.add_argument('--optim', type=str, default='adan', choices=['adan', 'adam'], help="optimizer")
    parser.add_argument('--sd_version', type=str, default='2.1', choices=['1.5', '2.0', '2.1'], help="stable diffusion version")
    parser.add_argument('--hf_key', type=str, default=None, help="hugging face Stable diffusion model key")
    # try this if CUDA OOM
    parser.add_argument('--fp16', action='store_true', help="use float16 for training")
    parser.add_argument('--vram_O', action='store_true', help="optimization for low VRAM usage")
    # rendering resolution in training, increase these for better quality / decrease these if CUDA OOM even if --vram_O enabled.
    parser.add_argument('--w', type=int, default=64, help="render width for NeRF in training")
    parser.add_argument('--h', type=int, default=64, help="render height for NeRF in training")
    parser.add_argument('--known_view_scale', type=float, default=1.5, help="multiply --h/w by this for known view rendering")
    parser.add_argument('--known_view_noise_scale', type=float, default=2e-3, help="random camera noise added to rays_o and rays_d")
    parser.add_argument('--dmtet_reso_scale', type=float, default=8, help="multiply --h/w by this for dmtet finetuning")
<<<<<<< HEAD
    parser.add_argument('--num_images_per_batch', type=int, default=1, help="images to render per batch using NeRF")
=======
>>>>>>> 82ecfcb2

    ### dataset options
    parser.add_argument('--bound', type=float, default=1, help="assume the scene is bounded in box(-bound, bound)")
    parser.add_argument('--dt_gamma', type=float, default=0, help="dt_gamma (>=0) for adaptive ray marching. set to 0 to disable, >0 to accelerate rendering (but usually with worse quality)")
    parser.add_argument('--min_near', type=float, default=0.01, help="minimum near distance for camera")

    parser.add_argument('--radius_range', type=float, nargs='*', default=[3.0, 3.5], help="training camera radius range")
    parser.add_argument('--theta_range', type=float, nargs='*', default=[45, 105], help="training camera fovy range")
    parser.add_argument('--phi_range', type=float, nargs='*', default=[-180, 180], help="training camera fovy range")
    parser.add_argument('--fovy_range', type=float, nargs='*', default=[10, 30], help="training camera fovy range")

    parser.add_argument('--default_radius', type=float, default=3.2, help="radius for the default view")
<<<<<<< HEAD
    parser.add_argument('--default_polar', type=float, default=90, help="polar for the default view")
    parser.add_argument('--default_azimuth', type=float, default=0, help="azimuth for the default view")
=======
    parser.add_argument('--default_theta', type=float, default=90, help="radius for the default view")
    parser.add_argument('--default_phi', type=float, default=0, help="radius for the default view")
>>>>>>> 82ecfcb2
    parser.add_argument('--default_fovy', type=float, default=20, help="fovy for the default view")

    parser.add_argument('--progressive_view', action='store_true', help="progressively expand view sampling range from default to full")
    parser.add_argument('--progressive_level', action='store_true', help="progressively increase gridencoder's max_level")

    parser.add_argument('--angle_overhead', type=float, default=30, help="[0, angle_overhead] is the overhead region")
    parser.add_argument('--angle_front', type=float, default=60, help="[0, angle_front] is the front region, [180, 180+angle_front] the back region, otherwise the side region.")
    parser.add_argument('--t_range', type=float, nargs='*', default=[0.02, 0.98], help="stable diffusion time steps range")
<<<<<<< HEAD

    parser.add_argument('--test_freq', type=int, default=None, help="Test the model every n iterations, by recording a turntable video. (By default, this is only done after the final epoch)")
=======
>>>>>>> 82ecfcb2

    ### regularizations
    parser.add_argument('--lambda_entropy', type=float, default=1e-3, help="loss scale for alpha entropy")
    parser.add_argument('--lambda_opacity', type=float, default=0, help="loss scale for alpha value")
    parser.add_argument('--lambda_orient', type=float, default=1e-2, help="loss scale for orientation")
    parser.add_argument('--lambda_tv', type=float, default=0, help="loss scale for total variation")
    parser.add_argument('--lambda_wd', type=float, default=0, help="loss scale")

    parser.add_argument('--lambda_mesh_normal', type=float, default=0.5, help="loss scale for mesh normal smoothness")
    parser.add_argument('--lambda_mesh_laplacian', type=float, default=0.5, help="loss scale for mesh laplacian")

    parser.add_argument('--lambda_guidance', type=float, default=1, help="loss scale for SDS")
    parser.add_argument('--lambda_rgb', type=float, default=1000, help="loss scale for RGB")
    parser.add_argument('--lambda_mask', type=float, default=500, help="loss scale for mask (alpha)")
    parser.add_argument('--lambda_normal', type=float, default=0, help="loss scale for normal map")
    parser.add_argument('--lambda_depth', type=float, default=10, help="loss scale for relative depth")
    parser.add_argument('--lambda_2d_normal_smooth', type=float, default=0, help="loss scale for 2D normal image smoothness")
    parser.add_argument('--lambda_3d_normal_smooth', type=float, default=0, help="loss scale for 3D normal image smoothness")

    ### debugging options
    parser.add_argument('--save_guidance', action='store_true', help="save images of the per-iteration NeRF renders, added noise, denoised (i.e. guidance), fully-denoised. Useful for debugging, but VERY SLOW and takes lots of memory!")
    parser.add_argument('--save_guidance_interval', type=int, default=10, help="save guidance every X step")

    ### GUI options
    parser.add_argument('--gui', action='store_true', help="start a GUI")
    parser.add_argument('--W', type=int, default=800, help="GUI width")
    parser.add_argument('--H', type=int, default=800, help="GUI height")
    parser.add_argument('--radius', type=float, default=5, help="default GUI camera radius from center")
    parser.add_argument('--fovy', type=float, default=20, help="default GUI camera fovy")
    parser.add_argument('--light_theta', type=float, default=60, help="default GUI light direction in [0, 180], corresponding to elevation [90, -90]")
    parser.add_argument('--light_phi', type=float, default=0, help="default GUI light direction in [0, 360), azimuth")
    parser.add_argument('--max_spp', type=int, default=1, help="GUI rendering max sample per pixel")

    parser.add_argument('--zero123_config', type=str, default='./pretrained/zero123/sd-objaverse-finetune-c_concat-256.yaml', help="config file for zero123")
    parser.add_argument('--zero123_ckpt', type=str, default='./pretrained/zero123/105000.ckpt', help="ckpt for zero123")

    parser.add_argument('--dataset_size_train', type=int, default=100, help="Length of train dataset i.e. # of iterations per epoch")
    parser.add_argument('--dataset_size_valid', type=int, default=8, help="# of frames to render in the turntable video in validation")
    parser.add_argument('--dataset_size_test', type=int, default=100, help="# of frames to render in the turntable video at test time")

    opt = parser.parse_args()

    if opt.O:
        opt.fp16 = True
        opt.cuda_ray = True

    elif opt.O2:
        opt.fp16 = True
        opt.backbone = 'vanilla'

<<<<<<< HEAD
    opt.images, opt.ref_radii, opt.ref_polars, opt.ref_azimuths, opt.zero123_ws = [], [], [], [], []
    opt.default_zero123_w = 1

    # parameters for image-conditioned generation
    if opt.image is not None or opt.image_config is not None:
=======
    # parameters for image-conditioned generation
    if opt.image is not None:
>>>>>>> 82ecfcb2

        if opt.text is None:
            # use zero123 guidance model when only providing image
            opt.guidance = ['zero123']
            opt.fovy_range = [opt.default_fovy, opt.default_fovy] # fix fov as zero123 doesn't support changing fov
            opt.guidance_scale = 5

            opt.lambda_3d_normal_smooth = 10

        else:
            # use stable-diffusion when providing both text and image
            opt.guidance = ['SD', 'clip']
            opt.guidance_scale = 10

            opt.t_range = [0.2, 0.6]
            opt.known_view_interval = 2
            opt.lambda_3d_normal_smooth = 20
            opt.bg_radius = -1

        # smoothness
        opt.lambda_entropy = 1
        opt.lambda_orient = 1
<<<<<<< HEAD

        # latent warmup is not needed
        opt.latent_iter_ratio = 0
        opt.albedo_iter_ratio = 0

=======
        
        # latent warmup is not needed
        opt.latent_iter_ratio = 0 
        opt.albedo_iter_ratio = 0
        
>>>>>>> 82ecfcb2
        # make shape init more stable
        opt.progressive_view = True
        # opt.progressive_level = True

<<<<<<< HEAD
        if opt.image is not None:
            opt.images += [opt.image]
            opt.ref_radii += [opt.default_radius]
            opt.ref_polars += [opt.default_polar]
            opt.ref_azimuths += [opt.default_azimuth]
            opt.zero123_ws += [opt.default_zero123_w]

        if opt.image_config is not None:
            # for multiview (zero123)
            conf = pd.read_csv(opt.image_config, skipinitialspace=True)
            opt.images += list(conf.image)
            opt.ref_radii += list(conf.radius)
            opt.ref_polars += list(conf.polar)
            opt.ref_azimuths += list(conf.azimuth)
            opt.zero123_ws += list(conf.zero123_weight)
            if opt.image is None:
                opt.default_radius = opt.ref_radii[0]
                opt.default_polar = opt.ref_polars[0]
                opt.default_azimuth = opt.ref_azimuths[0]
                opt.default_zero123_w = opt.zero123_ws[0]

    # reset to None
    if len(opt.images) == 0:
        opt.images = None
=======
>>>>>>> 82ecfcb2

    # default parameters for finetuning
    if opt.dmtet:

        opt.h = int(opt.h * opt.dmtet_reso_scale)
        opt.w = int(opt.w * opt.dmtet_reso_scale)
        opt.known_view_scale = 1

        opt.t_range = [0.02, 0.50] # ref: magic3D

<<<<<<< HEAD
        if opt.images is not None:
=======
        if opt.image is not None:
>>>>>>> 82ecfcb2
            opt.lambda_normal = 0
            opt.lambda_depth = 0

            if opt.text is not None:
                opt.t_range = [0.20, 0.50]

        # assume finetuning
        opt.latent_iter_ratio = 0
        opt.albedo_iter_ratio = 0
        opt.progressive_view = False
        opt.progressive_level = False

    # record full range for progressive view expansion
    if opt.progressive_view:
        # disable as they disturb progressive view
        opt.jitter_pose = False
<<<<<<< HEAD
        opt.uniform_sphere_rate = 0
        # back up full range
        opt.full_radius_range = opt.radius_range
        opt.full_theta_range = opt.theta_range
=======
        opt.uniform_sphere_rate = 0 
        # back up full range
        opt.full_radius_range = opt.radius_range
        opt.full_theta_range = opt.theta_range    
>>>>>>> 82ecfcb2
        opt.full_phi_range = opt.phi_range
        opt.full_fovy_range = opt.fovy_range

    # Experimental: simply replace sd
    if opt.IF:
        if 'SD' in opt.guidance:
            opt.guidance.remove('SD')
            opt.guidance.append('IF')
        opt.latent_iter_ratio = 0 # must not do as_latent

    if opt.backbone == 'vanilla':
        from nerf.network import NeRFNetwork
    elif opt.backbone == 'grid':
        from nerf.network_grid import NeRFNetwork
    elif opt.backbone == 'grid_tcnn':
        from nerf.network_grid_tcnn import NeRFNetwork
    elif opt.backbone == 'grid_taichi':
        opt.cuda_ray = False
        opt.taichi_ray = True
        import taichi as ti
        from nerf.network_grid_taichi import NeRFNetwork
        taichi_half2_opt = True
        taichi_init_args = {"arch": ti.cuda, "device_memory_GB": 4.0}
        if taichi_half2_opt:
            taichi_init_args["half2_vectorization"] = True
        ti.init(**taichi_init_args)
    else:
        raise NotImplementedError(f'--backbone {opt.backbone} is not implemented!')

    print(opt)

    if opt.seed is not None:
        seed_everything(int(opt.seed))
<<<<<<< HEAD

    device = torch.device('cuda' if torch.cuda.is_available() else 'cpu')

    model = NeRFNetwork(opt).to(device)

    if opt.dmtet and opt.init_with != '':
        if opt.init_with.endswith('.pth'):
            # load pretrained weights to init dmtet
            state_dict = torch.load(opt.init_with, map_location=device)
            model.load_state_dict(state_dict['model'], strict=False)
            if opt.cuda_ray:
                model.mean_density = state_dict['mean_density']
            model.init_tet()
        else:
            # assume a mesh to init dmtet (experimental, not working well now!)
            import trimesh
            mesh = trimesh.load(opt.init_with, force='mesh', skip_material=True, process=False)
            model.init_tet(mesh=mesh)

=======

    device = torch.device('cuda' if torch.cuda.is_available() else 'cpu')

    model = NeRFNetwork(opt).to(device)

    if opt.dmtet and opt.init_with != '':
        if opt.init_with.endswith('.pth'):
            # load pretrained weights to init dmtet
            state_dict = torch.load(opt.init_with, map_location=device)
            model.load_state_dict(state_dict['model'], strict=False)
            if opt.cuda_ray:
                model.mean_density = state_dict['mean_density']
            model.init_tet()
        else:
            # assume a mesh to init dmtet (experimental, not working well now!)
            import trimesh
            mesh = trimesh.load(opt.init_with, force='mesh', skip_material=True, process=False)
            model.init_tet(mesh=mesh)

>>>>>>> 82ecfcb2
    print(model)

    if opt.test:
        guidance = None # no need to load guidance model at test

        trainer = Trainer(' '.join(sys.argv), 'df', opt, model, guidance, device=device, workspace=opt.workspace, fp16=opt.fp16, use_checkpoint=opt.ckpt)

        if opt.gui:
            from nerf.gui import NeRFGUI
            gui = NeRFGUI(opt, trainer)
            gui.render()

        else:
            test_loader = NeRFDataset(opt, device=device, type='test', H=opt.H, W=opt.W, size=opt.dataset_size_test).dataloader()
            trainer.test(test_loader)

            if opt.save_mesh:
                trainer.save_mesh()

    else:

        train_loader = NeRFDataset(opt, device=device, type='train', H=opt.h, W=opt.w, size=opt.dataset_size_train).dataloader()

        if opt.optim == 'adan':
            from optimizer import Adan
            # Adan usually requires a larger LR
            optimizer = lambda model: Adan(model.get_params(5 * opt.lr), eps=1e-8, weight_decay=2e-5, max_grad_norm=5.0, foreach=False)
        else: # adam
            optimizer = lambda model: torch.optim.Adam(model.get_params(opt.lr), betas=(0.9, 0.99), eps=1e-15)

        if opt.backbone == 'vanilla':
            scheduler = lambda optimizer: optim.lr_scheduler.LambdaLR(optimizer, lambda iter: 0.1 ** min(iter / opt.iters, 1))
        else:
            scheduler = lambda optimizer: optim.lr_scheduler.LambdaLR(optimizer, lambda iter: 1) # fixed
            # scheduler = lambda optimizer: optim.lr_scheduler.LambdaLR(optimizer, lambda iter: 0.1 ** min(iter / opt.iters, 1))

        guidance = nn.ModuleDict()

        if 'SD' in opt.guidance:
            from guidance.sd_utils import StableDiffusion
            guidance['SD'] = StableDiffusion(device, opt.fp16, opt.vram_O, opt.sd_version, opt.hf_key, opt.t_range)
<<<<<<< HEAD

        if 'IF' in opt.guidance:
            from guidance.if_utils import IF
            guidance['IF'] = IF(device, opt.vram_O, opt.t_range)

        if 'zero123' in opt.guidance:
            from guidance.zero123_utils import Zero123
            guidance['zero123'] = Zero123(device=device, fp16=opt.fp16, config=opt.zero123_config, ckpt=opt.zero123_ckpt, vram_O=opt.vram_O, t_range=opt.t_range)

        if 'clip' in opt.guidance:
            from guidance.clip_utils import CLIP
            guidance['clip'] = CLIP(device)

=======
        
        if 'IF' in opt.guidance:
            from guidance.if_utils import IF
            guidance['IF'] = IF(device, opt.vram_O, opt.t_range)

        if 'zero123' in opt.guidance:
            from guidance.zero123_utils import Zero123
            guidance['zero123'] = Zero123(device, opt.fp16, opt.vram_O, opt.t_range)

        if 'clip' in opt.guidance:
            from guidance.clip_utils import CLIP
            guidance['clip'] = CLIP(device)
        
>>>>>>> 82ecfcb2
        trainer = Trainer(' '.join(sys.argv), 'df', opt, model, guidance, device=device, workspace=opt.workspace, optimizer=optimizer, ema_decay=0.95, fp16=opt.fp16, lr_scheduler=scheduler, use_checkpoint=opt.ckpt, eval_interval=opt.eval_interval, scheduler_update_every_step=True)

        trainer.default_view_data = train_loader._data.get_default_view_data()

        if opt.gui:
            from nerf.gui import NeRFGUI
            gui = NeRFGUI(opt, trainer, train_loader)
            gui.render()

        else:
            valid_loader = NeRFDataset(opt, device=device, type='val', H=opt.H, W=opt.W, size=opt.dataset_size_valid).dataloader()
            test_loader = NeRFDataset(opt, device=device, type='test', H=opt.H, W=opt.W, size=opt.dataset_size_test).dataloader()

            max_epoch = np.ceil(opt.iters / len(train_loader)).astype(np.int32)
<<<<<<< HEAD
            epoch_freq = np.ceil((opt.test_freq or opt.iters) / len(train_loader)).astype(np.int32)
            max_epochs = np.arange(trainer.epoch, max_epoch, epoch_freq) + epoch_freq

            for max_epoch in max_epochs:
                trainer.train(train_loader, valid_loader, max_epoch)

                # also test at the end
                trainer.test(test_loader)

                if opt.save_mesh:
                    trainer.save_mesh()
=======
            trainer.train(train_loader, valid_loader, max_epoch)

            # also test at the end
            test_loader = NeRFDataset(opt, device=device, type='test', H=opt.H, W=opt.W, size=100).dataloader()
            trainer.test(test_loader)

            if opt.save_mesh:
                trainer.save_mesh()
>>>>>>> 82ecfcb2
<|MERGE_RESOLUTION|>--- conflicted
+++ resolved
@@ -28,20 +28,11 @@
     parser.add_argument('--seed', default=None)
 
     parser.add_argument('--image', default=None, help="image prompt")
-<<<<<<< HEAD
     parser.add_argument('--image_config', default=None, help="image config csv")
 
     parser.add_argument('--known_view_interval', type=int, default=4, help="train default view with RGB loss every & iters, only valid if --image is not None.")
 
     parser.add_argument('--IF', action='store_true', help="experimental: use DeepFloyd IF as the guidance model for nerf stage")
-
-    parser.add_argument('--guidance', type=str, nargs='*', default=['SD'], help='guidance model')
-    parser.add_argument('--guidance_scale', type=float, default=100, help="diffusion model classifier-free guidance scale")
-=======
-    parser.add_argument('--known_view_interval', type=int, default=4, help="train default view with RGB loss every & iters, only valid if --image is not None.")
-
-    parser.add_argument('--IF', action='store_true', help="experimental: use DeepFloyd IF as the guidance model for nerf stage")
->>>>>>> 82ecfcb2
 
     parser.add_argument('--guidance', type=str, nargs='*', default=['SD'], help='guidance model')
     parser.add_argument('--guidance_scale', type=float, default=100, help="diffusion model classifier-free guidance scale")
@@ -92,10 +83,7 @@
     parser.add_argument('--known_view_scale', type=float, default=1.5, help="multiply --h/w by this for known view rendering")
     parser.add_argument('--known_view_noise_scale', type=float, default=2e-3, help="random camera noise added to rays_o and rays_d")
     parser.add_argument('--dmtet_reso_scale', type=float, default=8, help="multiply --h/w by this for dmtet finetuning")
-<<<<<<< HEAD
     parser.add_argument('--num_images_per_batch', type=int, default=1, help="images to render per batch using NeRF")
-=======
->>>>>>> 82ecfcb2
 
     ### dataset options
     parser.add_argument('--bound', type=float, default=1, help="assume the scene is bounded in box(-bound, bound)")
@@ -108,13 +96,8 @@
     parser.add_argument('--fovy_range', type=float, nargs='*', default=[10, 30], help="training camera fovy range")
 
     parser.add_argument('--default_radius', type=float, default=3.2, help="radius for the default view")
-<<<<<<< HEAD
     parser.add_argument('--default_polar', type=float, default=90, help="polar for the default view")
     parser.add_argument('--default_azimuth', type=float, default=0, help="azimuth for the default view")
-=======
-    parser.add_argument('--default_theta', type=float, default=90, help="radius for the default view")
-    parser.add_argument('--default_phi', type=float, default=0, help="radius for the default view")
->>>>>>> 82ecfcb2
     parser.add_argument('--default_fovy', type=float, default=20, help="fovy for the default view")
 
     parser.add_argument('--progressive_view', action='store_true', help="progressively expand view sampling range from default to full")
@@ -123,11 +106,8 @@
     parser.add_argument('--angle_overhead', type=float, default=30, help="[0, angle_overhead] is the overhead region")
     parser.add_argument('--angle_front', type=float, default=60, help="[0, angle_front] is the front region, [180, 180+angle_front] the back region, otherwise the side region.")
     parser.add_argument('--t_range', type=float, nargs='*', default=[0.02, 0.98], help="stable diffusion time steps range")
-<<<<<<< HEAD
 
     parser.add_argument('--test_freq', type=int, default=None, help="Test the model every n iterations, by recording a turntable video. (By default, this is only done after the final epoch)")
-=======
->>>>>>> 82ecfcb2
 
     ### regularizations
     parser.add_argument('--lambda_entropy', type=float, default=1e-3, help="loss scale for alpha entropy")
@@ -178,16 +158,11 @@
         opt.fp16 = True
         opt.backbone = 'vanilla'
 
-<<<<<<< HEAD
     opt.images, opt.ref_radii, opt.ref_polars, opt.ref_azimuths, opt.zero123_ws = [], [], [], [], []
     opt.default_zero123_w = 1
 
     # parameters for image-conditioned generation
     if opt.image is not None or opt.image_config is not None:
-=======
-    # parameters for image-conditioned generation
-    if opt.image is not None:
->>>>>>> 82ecfcb2
 
         if opt.text is None:
             # use zero123 guidance model when only providing image
@@ -210,24 +185,15 @@
         # smoothness
         opt.lambda_entropy = 1
         opt.lambda_orient = 1
-<<<<<<< HEAD
 
         # latent warmup is not needed
         opt.latent_iter_ratio = 0
         opt.albedo_iter_ratio = 0
 
-=======
-        
-        # latent warmup is not needed
-        opt.latent_iter_ratio = 0 
-        opt.albedo_iter_ratio = 0
-        
->>>>>>> 82ecfcb2
         # make shape init more stable
         opt.progressive_view = True
         # opt.progressive_level = True
 
-<<<<<<< HEAD
         if opt.image is not None:
             opt.images += [opt.image]
             opt.ref_radii += [opt.default_radius]
@@ -252,8 +218,6 @@
     # reset to None
     if len(opt.images) == 0:
         opt.images = None
-=======
->>>>>>> 82ecfcb2
 
     # default parameters for finetuning
     if opt.dmtet:
@@ -264,11 +228,8 @@
 
         opt.t_range = [0.02, 0.50] # ref: magic3D
 
-<<<<<<< HEAD
         if opt.images is not None:
-=======
-        if opt.image is not None:
->>>>>>> 82ecfcb2
+
             opt.lambda_normal = 0
             opt.lambda_depth = 0
 
@@ -285,17 +246,10 @@
     if opt.progressive_view:
         # disable as they disturb progressive view
         opt.jitter_pose = False
-<<<<<<< HEAD
         opt.uniform_sphere_rate = 0
         # back up full range
         opt.full_radius_range = opt.radius_range
         opt.full_theta_range = opt.theta_range
-=======
-        opt.uniform_sphere_rate = 0 
-        # back up full range
-        opt.full_radius_range = opt.radius_range
-        opt.full_theta_range = opt.theta_range    
->>>>>>> 82ecfcb2
         opt.full_phi_range = opt.phi_range
         opt.full_fovy_range = opt.fovy_range
 
@@ -329,7 +283,6 @@
 
     if opt.seed is not None:
         seed_everything(int(opt.seed))
-<<<<<<< HEAD
 
     device = torch.device('cuda' if torch.cuda.is_available() else 'cpu')
 
@@ -349,27 +302,6 @@
             mesh = trimesh.load(opt.init_with, force='mesh', skip_material=True, process=False)
             model.init_tet(mesh=mesh)
 
-=======
-
-    device = torch.device('cuda' if torch.cuda.is_available() else 'cpu')
-
-    model = NeRFNetwork(opt).to(device)
-
-    if opt.dmtet and opt.init_with != '':
-        if opt.init_with.endswith('.pth'):
-            # load pretrained weights to init dmtet
-            state_dict = torch.load(opt.init_with, map_location=device)
-            model.load_state_dict(state_dict['model'], strict=False)
-            if opt.cuda_ray:
-                model.mean_density = state_dict['mean_density']
-            model.init_tet()
-        else:
-            # assume a mesh to init dmtet (experimental, not working well now!)
-            import trimesh
-            mesh = trimesh.load(opt.init_with, force='mesh', skip_material=True, process=False)
-            model.init_tet(mesh=mesh)
-
->>>>>>> 82ecfcb2
     print(model)
 
     if opt.test:
@@ -411,7 +343,6 @@
         if 'SD' in opt.guidance:
             from guidance.sd_utils import StableDiffusion
             guidance['SD'] = StableDiffusion(device, opt.fp16, opt.vram_O, opt.sd_version, opt.hf_key, opt.t_range)
-<<<<<<< HEAD
 
         if 'IF' in opt.guidance:
             from guidance.if_utils import IF
@@ -425,21 +356,6 @@
             from guidance.clip_utils import CLIP
             guidance['clip'] = CLIP(device)
 
-=======
-        
-        if 'IF' in opt.guidance:
-            from guidance.if_utils import IF
-            guidance['IF'] = IF(device, opt.vram_O, opt.t_range)
-
-        if 'zero123' in opt.guidance:
-            from guidance.zero123_utils import Zero123
-            guidance['zero123'] = Zero123(device, opt.fp16, opt.vram_O, opt.t_range)
-
-        if 'clip' in opt.guidance:
-            from guidance.clip_utils import CLIP
-            guidance['clip'] = CLIP(device)
-        
->>>>>>> 82ecfcb2
         trainer = Trainer(' '.join(sys.argv), 'df', opt, model, guidance, device=device, workspace=opt.workspace, optimizer=optimizer, ema_decay=0.95, fp16=opt.fp16, lr_scheduler=scheduler, use_checkpoint=opt.ckpt, eval_interval=opt.eval_interval, scheduler_update_every_step=True)
 
         trainer.default_view_data = train_loader._data.get_default_view_data()
@@ -454,7 +370,6 @@
             test_loader = NeRFDataset(opt, device=device, type='test', H=opt.H, W=opt.W, size=opt.dataset_size_test).dataloader()
 
             max_epoch = np.ceil(opt.iters / len(train_loader)).astype(np.int32)
-<<<<<<< HEAD
             epoch_freq = np.ceil((opt.test_freq or opt.iters) / len(train_loader)).astype(np.int32)
             max_epochs = np.arange(trainer.epoch, max_epoch, epoch_freq) + epoch_freq
 
@@ -465,14 +380,4 @@
                 trainer.test(test_loader)
 
                 if opt.save_mesh:
-                    trainer.save_mesh()
-=======
-            trainer.train(train_loader, valid_loader, max_epoch)
-
-            # also test at the end
-            test_loader = NeRFDataset(opt, device=device, type='test', H=opt.H, W=opt.W, size=100).dataloader()
-            trainer.test(test_loader)
-
-            if opt.save_mesh:
-                trainer.save_mesh()
->>>>>>> 82ecfcb2
+                    trainer.save_mesh()