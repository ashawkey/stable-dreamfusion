--- conflicted
+++ resolved
@@ -147,14 +147,10 @@
     return poses, dirs, thetas, phis, radius
 
 
-<<<<<<< HEAD
-def circle_poses(device, radius=[1.25], theta=[60], phi=[0], return_dirs=False, angle_overhead=30, angle_front=60):
-=======
 def circle_poses(device, radius=None, theta=None, phi=None, return_dirs=False, angle_overhead=30, angle_front=60):
     radius = radius or [1.25]
     theta = theta or [60]
     phi = phi or [0]
->>>>>>> ee1851bb
 
     theta = theta / 180 * np.pi
     phi = phi / 180 * np.pi
@@ -281,10 +277,7 @@
         ], dtype=torch.float32, device=self.device).unsqueeze(0)
 
         mvp = projection @ torch.inverse(poses) # [1, 4, 4]
-<<<<<<< HEAD
-
-=======
->>>>>>> ee1851bb
+
         # sample a low-resolution but full image
         rays = get_rays(poses, intrinsics, self.H, self.W, -1)
 
